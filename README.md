--- conflicted
+++ resolved
@@ -1,5 +1,4 @@
-<<<<<<< HEAD
-# Plotting pairwise kS distributions for paralogous genes.
+# Plotting pairwise kS distributions.
 
 ### Synopsis
 
@@ -7,7 +6,4 @@
 
 As an example, this is the kS plot for ORF predicted from a de novo assembly of the olive transcriptome (data from [NCBI](http://www.ncbi.nlm.nih.gov/nuccore/GABQ00000000.1) published by [Muñoz-Mérida et al.](http://www.ncbi.nlm.nih.gov/pmc/articles/PMC3576661/) The plot shows evidence for one or more large scale gene duplication events.
 
-![kS plot of paralogs in the olive transcriptome](./OliveTranscriptome.pdf)
-=======
-# Plotting pairwise kS distributions.
->>>>>>> 8d5ff5da
+![kS plot of paralogs in the olive transcriptome](./OliveTranscriptome.pdf)